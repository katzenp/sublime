<<<<<<< HEAD
# Python standard libraries
=======
"""
commentf_command.py

Description:
    tools and utilities for generating comment lines/blocks
"""
# python libraries
import os
>>>>>>> b0ead7f3
import re

# # Sublime libraries
# import sublime_plugin


__VERSION__ = '1.0.1'
LINE = "{indent}{commenter} {text:{fill}{align}{width}}"
INDENT_PATTERN = "^(\s*)"

def convert(text, commenter="#", fill="-", align="<", width=80, empty=True):
    converted = ""
    block_indent = None
    for each in text.split("\n"):
        if not each and not empty:
            continue

        indent = ""
        result = re.search(INDENT_PATTERN, each)
        if result:
            indent = result.groups()[0]
        if block_indent is None:
            block_indent = indent
       
        tmp_width = width - (len(block_indent) + len(commenter) + 1)  

        each = each.replace(block_indent, "", 1)
        if each:
            if align in "<":
                each = "{} ".format(each)
            elif align == "^":
                each = " {} ".format(each)
            elif align == ">":
                each = " {}".format(each)

        line = LINE.format(
            indent=block_indent,
            commenter=commenter,
            text=each,
            fill=fill,
            align=align,
            width=tmp_width,
        )
        converted += line + "\n"
    return converted


# def commentLine(line, symbol="-", size=80, align="<"):
#     line_len = len(line)
#     if line_len >= size:
#         return None
    
#     # get current indent
#     indent_pattern = "^( *).+"
#     ws_count = 0
#     result = re.findall(indent_pattern, line)
#     if result:
#         ws_count = len(result[0])
    
#     # remove lead/trailing whitespace characters
#     line = line.strip()

#     # create comment line
#     if align == "<":
#         size -= (line_len + 3)
#         fill = symbol * size
#         indent = ' ' * ws_count
#         return "{0}# {1} {2}".format(indent, line, fill)
#     elif align == ">":
#         size -= (line_len + 3)
#         fill = symbol * size
#         indent = ' ' * ws_count
#         return "{0}# {1} {2}".format(indent, fill, line)
#     elif align == "^":
#         size -= (line_len + 2)
#         l_count = int(size / 2) - 2
#         l_fill = symbol * l_count
#         r_count = int(size / 2)
#         r_fill = symbol * r_count
#         indent = ' ' * ws_count
#         return "{0}# {1} {2} {3}".format(indent, l_fill, line, r_fill)


# def commentBlock(line, symbol="=", size=80, align="<"):
#     # get current indent
#     indent_pattern = "^( *).+"
#     ws_count = 0
#     result = re.findall(indent_pattern, line)
#     if result:
#         ws_count = len(result[0])

#     line = line.strip()

#     indent = ' ' * ws_count
#     fill = symbol * (size - 2 - ws_count)
#     block = "{0}# {1}\n".format(indent, fill)
#     block += "{0}# {1}\n".format(indent, line)
#     block += "{0}# {1}".format(indent, fill)
#     return block


# class CommentfCommand(sublime_plugin.TextCommand):
#     def run(self, edit, style="block", symbol="=", align="<"):
#         for region in self.view.sel():
#             # get the current line text
#             line = self.view.line(region)
#             text = self.view.substr(line)

#             # create the block comment
#             if style == "line":
#                 comment = commentLine(text, symbol, 80, align)
#             elif style == "block":
#                 comment = commentBlock(text, symbol, 80, align)

#             # replace current line
#             self.view.erase(edit, line)
#             self.view.insert(edit, line.begin(), comment)


if __name__ == "__main__":
    foo = [
    """
        "color_scheme":
            "Packages/Color Scheme - Default/Monokai.tmTheme",
        "theme":
            "Default.sublime-theme",
        "font_size":
            12""",
    "help",
    "",
    "    test",
    "    ",
    ]
    for text in foo:
        empty = True
        if "\n" in text:
            empty = False
        print convert(text, align="<", empty=empty)
        print convert(text, align="^", empty=empty)
        print convert(text, align=">", empty=empty)
<|MERGE_RESOLUTION|>--- conflicted
+++ resolved
@@ -1,152 +1,149 @@
-<<<<<<< HEAD
-# Python standard libraries
-=======
-"""
-commentf_command.py
-
-Description:
-    tools and utilities for generating comment lines/blocks
-"""
-# python libraries
-import os
->>>>>>> b0ead7f3
-import re
-
-# # Sublime libraries
-# import sublime_plugin
-
-
-__VERSION__ = '1.0.1'
-LINE = "{indent}{commenter} {text:{fill}{align}{width}}"
-INDENT_PATTERN = "^(\s*)"
-
-def convert(text, commenter="#", fill="-", align="<", width=80, empty=True):
-    converted = ""
-    block_indent = None
-    for each in text.split("\n"):
-        if not each and not empty:
-            continue
-
-        indent = ""
-        result = re.search(INDENT_PATTERN, each)
-        if result:
-            indent = result.groups()[0]
-        if block_indent is None:
-            block_indent = indent
-       
-        tmp_width = width - (len(block_indent) + len(commenter) + 1)  
-
-        each = each.replace(block_indent, "", 1)
-        if each:
-            if align in "<":
-                each = "{} ".format(each)
-            elif align == "^":
-                each = " {} ".format(each)
-            elif align == ">":
-                each = " {}".format(each)
-
-        line = LINE.format(
-            indent=block_indent,
-            commenter=commenter,
-            text=each,
-            fill=fill,
-            align=align,
-            width=tmp_width,
-        )
-        converted += line + "\n"
-    return converted
-
-
-# def commentLine(line, symbol="-", size=80, align="<"):
-#     line_len = len(line)
-#     if line_len >= size:
-#         return None
-    
-#     # get current indent
-#     indent_pattern = "^( *).+"
-#     ws_count = 0
-#     result = re.findall(indent_pattern, line)
-#     if result:
-#         ws_count = len(result[0])
-    
-#     # remove lead/trailing whitespace characters
-#     line = line.strip()
-
-#     # create comment line
-#     if align == "<":
-#         size -= (line_len + 3)
-#         fill = symbol * size
-#         indent = ' ' * ws_count
-#         return "{0}# {1} {2}".format(indent, line, fill)
-#     elif align == ">":
-#         size -= (line_len + 3)
-#         fill = symbol * size
-#         indent = ' ' * ws_count
-#         return "{0}# {1} {2}".format(indent, fill, line)
-#     elif align == "^":
-#         size -= (line_len + 2)
-#         l_count = int(size / 2) - 2
-#         l_fill = symbol * l_count
-#         r_count = int(size / 2)
-#         r_fill = symbol * r_count
-#         indent = ' ' * ws_count
-#         return "{0}# {1} {2} {3}".format(indent, l_fill, line, r_fill)
-
-
-# def commentBlock(line, symbol="=", size=80, align="<"):
-#     # get current indent
-#     indent_pattern = "^( *).+"
-#     ws_count = 0
-#     result = re.findall(indent_pattern, line)
-#     if result:
-#         ws_count = len(result[0])
-
-#     line = line.strip()
-
-#     indent = ' ' * ws_count
-#     fill = symbol * (size - 2 - ws_count)
-#     block = "{0}# {1}\n".format(indent, fill)
-#     block += "{0}# {1}\n".format(indent, line)
-#     block += "{0}# {1}".format(indent, fill)
-#     return block
-
-
-# class CommentfCommand(sublime_plugin.TextCommand):
-#     def run(self, edit, style="block", symbol="=", align="<"):
-#         for region in self.view.sel():
-#             # get the current line text
-#             line = self.view.line(region)
-#             text = self.view.substr(line)
-
-#             # create the block comment
-#             if style == "line":
-#                 comment = commentLine(text, symbol, 80, align)
-#             elif style == "block":
-#                 comment = commentBlock(text, symbol, 80, align)
-
-#             # replace current line
-#             self.view.erase(edit, line)
-#             self.view.insert(edit, line.begin(), comment)
-
-
-if __name__ == "__main__":
-    foo = [
-    """
-        "color_scheme":
-            "Packages/Color Scheme - Default/Monokai.tmTheme",
-        "theme":
-            "Default.sublime-theme",
-        "font_size":
-            12""",
-    "help",
-    "",
-    "    test",
-    "    ",
-    ]
-    for text in foo:
-        empty = True
-        if "\n" in text:
-            empty = False
-        print convert(text, align="<", empty=empty)
-        print convert(text, align="^", empty=empty)
-        print convert(text, align=">", empty=empty)
+"""
+commentf_command.py
+
+Description:
+    tools and utilities for generating comment lines/blocks
+"""
+# Python standard libraries
+import os
+import re
+
+# Sublime libraries
+import sublime
+import sublime_plugin
+
+
+__VERSION__ = '1.0.1'
+LINE = "{indent}{commenter} {text:{fill}{align}{width}}"
+INDENT_PATTERN = "^(\s*)"
+
+def convert(text, commenter="#", fill="-", align="<", width=80, empty=True):
+    converted = ""
+    block_indent = None
+    for each in text.split("\n"):
+        if not each and not empty:
+            continue
+
+        indent = ""
+        result = re.search(INDENT_PATTERN, each)
+        if result:
+            indent = result.groups()[0]
+        if block_indent is None:
+            block_indent = indent
+       
+        tmp_width = width - (len(block_indent) + len(commenter) + 1)  
+
+        each = each.replace(block_indent, "", 1)
+        if each:
+            if align in "<":
+                each = "{} ".format(each)
+            elif align == "^":
+                each = " {} ".format(each)
+            elif align == ">":
+                each = " {}".format(each)
+
+        line = LINE.format(
+            indent=block_indent,
+            commenter=commenter,
+            text=each,
+            fill=fill,
+            align=align,
+            width=tmp_width,
+        )
+        converted += line + "\n"
+    return converted
+
+
+def commentLine(line, symbol="-", size=80, align="<"):
+    line_len = len(line)
+    if line_len >= size:
+        return None
+    
+    # get current indent
+    indent_pattern = "^( *).+"
+    ws_count = 0
+    result = re.findall(indent_pattern, line)
+    if result:
+        ws_count = len(result[0])
+    
+    # remove lead/trailing whitespace characters
+    line = line.strip()
+
+    # create comment line
+    if align == "<":
+        size -= (line_len + 3)
+        fill = symbol * size
+        indent = ' ' * ws_count
+        return "{0}# {1} {2}".format(indent, line, fill)
+    elif align == ">":
+        size -= (line_len + 3)
+        fill = symbol * size
+        indent = ' ' * ws_count
+        return "{0}# {1} {2}".format(indent, fill, line)
+    elif align == "^":
+        size -= (line_len + 2)
+        l_count = int(size / 2) - 2
+        l_fill = symbol * l_count
+        r_count = int(size / 2)
+        r_fill = symbol * r_count
+        indent = ' ' * ws_count
+        return "{0}# {1} {2} {3}".format(indent, l_fill, line, r_fill)
+
+
+def commentBlock(line, symbol="=", size=80, align="<"):
+    # get current indent
+    indent_pattern = "^( *).+"
+    ws_count = 0
+    result = re.findall(indent_pattern, line)
+    if result:
+        ws_count = len(result[0])
+
+    line = line.strip()
+
+    indent = ' ' * ws_count
+    fill = symbol * (size - 2 - ws_count)
+    block = "{0}# {1}\n".format(indent, fill)
+    block += "{0}# {1}\n".format(indent, line)
+    block += "{0}# {1}".format(indent, fill)
+    return block
+
+
+class CommentfCommand(sublime_plugin.TextCommand):
+    def run(self, edit, style="block", symbol="=", align="<"):
+        for region in self.view.sel():
+            # get the current line text
+            line = self.view.line(region)
+            text = self.view.substr(line)
+
+            # create the block comment
+            if style == "line":
+                comment = commentLine(text, symbol, 80, align)
+            elif style == "block":
+                comment = commentBlock(text, symbol, 80, align)
+
+            # replace current line
+            self.view.erase(edit, line)
+            self.view.insert(edit, line.begin(), comment)
+
+
+if __name__ == "__main__":
+    foo = [
+    """
+        "color_scheme":
+            "Packages/Color Scheme - Default/Monokai.tmTheme",
+        "theme":
+            "Default.sublime-theme",
+        "font_size":
+            12""",
+    "help",
+    "",
+    "    test",
+    "    ",
+    ]
+    for text in foo:
+        empty = True
+        if "\n" in text:
+            empty = False
+        print convert(text, align="<", empty=empty)
+        print convert(text, align="^", empty=empty)
+        print convert(text, align=">", empty=empty)